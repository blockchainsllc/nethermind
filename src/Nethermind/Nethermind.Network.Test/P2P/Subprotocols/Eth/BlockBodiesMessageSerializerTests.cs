--- conflicted
+++ resolved
@@ -38,22 +38,10 @@
             Transaction tx = Build.A.Transaction.WithTo(to).SignedAndResolved(new EthereumEcdsa(RopstenSpecProvider.Instance, NullLogManager.Instance), TestItem.PrivateKeyA, 1).TestObject;
             BlockBodiesMessage message = new BlockBodiesMessage();
             message.Bodies = new [] {new BlockBody(new [] {tx}, new [] {header})};
-<<<<<<< HEAD
-
-            BlockBodiesMessageSerializer serializer = new BlockBodiesMessageSerializer();
-            byte[] bytes = serializer.Serialize(message);
-            byte[] expectedBytes = Bytes.FromHexString("f90245f90242f861f85f800182520894000000000000000000000000000000000000000101801ba0e82c81829818f96f1c53d0f283084f654d6207ccea2296122a365502c4782913a069f761f38649818a629edacc5fc0a269b4824a61356028ac4072acc9456d4f26f901dcf901d9a0ff483e972a04a9a62bb4b7d04ae403c615604e4090521ecc5bb7af67f71be09ca01dcc4de8dec75d7aab85b567b6ccd41ad312451b948a7413f0a142fd40d49347940000000000000000000000000000000000000000a056e81f171bcc55a6ff8345e692c0f86e5b48e01b996cadc001622fb5e363b421a056e81f171bcc55a6ff8345e692c0f86e5b48e01b996cadc001622fb5e363b421a056e81f171bcc55a6ff8345e692c0f86e5b48e01b996cadc001622fb5e363b421b9010000000000000000000000000000000000000000000000000000000000000000000000000000000000000000000000000000000000000000000000000000000000000000000000000000000000000000000000000000000000000000000000000000000000000000000000000000000000000000000000000000000000000000000000000000000000000000000000000000000000000000000000000000000000000000000000000000000000000000000000000000000000000000000000000000000000000000000000000000000000000000000000000000000000000000000000000000000000000000000000000000000000000000000000000000000000830f424080833d090080830f42408301020380880000000000000000");
-
-            Assert.True(Bytes.AreEqual(bytes, expectedBytes), "bytes");
-
-            BlockBodiesMessage deserialized = serializer.Deserialize(bytes);
-            Assert.AreEqual(message.Bodies.Length, deserialized.Bodies.Length, "length");
-=======
             
             var serializer = new BlockBodiesMessageSerializer();
             SerializerTester.Test(serializer, message);
             SerializerTester.TestZero(serializer, message);
->>>>>>> 0611b1ef
         }
         
         [Test]
