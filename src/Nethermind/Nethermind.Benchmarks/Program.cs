﻿/*
 * Copyright (c) 2018 Demerzel Solutions Limited
 * This file is part of the Nethermind library.
 *
 * The Nethermind library is free software: you can redistribute it and/or modify
 * it under the terms of the GNU Lesser General Public License as published by
 * the Free Software Foundation, either version 3 of the License, or
 * (at your option) any later version.
 *
 * The Nethermind library is distributed in the hope that it will be useful,
 * but WITHOUT ANY WARRANTY; without even the implied warranty of
 * MERCHANTABILITY or FITNESS FOR A PARTICULAR PURPOSE. See the
 * GNU Lesser General Public License for more details.
 *
 * You should have received a copy of the GNU Lesser General Public License
 * along with the Nethermind. If not, see <http://www.gnu.org/licenses/>.
 */

using BenchmarkDotNet.Running;
using Nethermind.Benchmarks.Core;
using Nethermind.Benchmarks.Evm;
using Nethermind.Benchmarks.Mining;
using Nethermind.Benchmarks.Rlp;
using Nethermind.Benchmarks.Store;

namespace Nethermind.Benchmarks
{
    public class Program
    {
        public static void Main(string[] args)
        {
//            BenchmarkRunner.Run<BytesCompare>();
//            BenchmarkRunner.Run<BytesIsZero>();
//            BenchmarkRunner.Run<BytesPad>();
//            BenchmarkRunner.Run<Keccak256>();
//            BenchmarkRunner.Run<Keccak512>();
//            
//            BenchmarkRunner.Run<Bn128AddPrecompile>(); // complex, may require experimenting with other libraries
//            BenchmarkRunner.Run<Bn128MulPrecompile>(); // complex, may require experimenting with other libraries
//            BenchmarkRunner.Run<Bn128PairingPrecompile>(); // complex, may require experimenting with other libraries
//            BenchmarkRunner.Run<CalculateJumpDestinations>(); // less important now, since mainly cached
//            BenchmarkRunner.Run<CalculateMemoryCost>();
//            BenchmarkRunner.Run<Int256Add>();
//            BenchmarkRunner.Run<Int256Subtract>();
//            BenchmarkRunner.Run<Int256Multiply>();
//            BenchmarkRunner.Run<Int256Divide>();
//            BenchmarkRunner.Run<IntrinsicGasCalculator>(); // less important but might be simple and fun
//            BenchmarkRunner.Run<PrecompileEcRecover>();
//            BenchmarkRunner.Run<PrecompileModExp>();
//            BenchmarkRunner.Run<PrecompileSha2>();
//            BenchmarkRunner.Run<PrecompileRipemd>();
//            BenchmarkRunner.Run<SimpleTransferProcessing>();
//            BenchmarkRunner.Run<UInt256Add>();
//            BenchmarkRunner.Run<UInt256Subtract>();
//            BenchmarkRunner.Run<UInt256Multiply>();
//            BenchmarkRunner.Run<UInt256Divide>();
//            
//            BenchmarkRunner.Run<EthashHashimoto>();
//            
//            // here we can try some structural changes to RLP design where allocations are limited and performance improved
//            BenchmarkRunner.Run<RlpDecodeAccount>();
//            BenchmarkRunner.Run<RlpEncodeAccount>();
//            BenchmarkRunner.Run<RlpDecodeBlock>();
//            BenchmarkRunner.Run<RlpEncodeBlock>();
//            BenchmarkRunner.Run<RlpEncodeHeader>();
//            BenchmarkRunner.Run<RlpEncodeTransaction>();
//              BenchmarkRunner.Run<RlpEncodeLong>();
//              BenchmarkRunner.Run<RlpDecodeLong>();
//              BenchmarkRunner.Run<RlpDecodeInt>();
<<<<<<< HEAD
              BenchmarkRunner.Run<SignExtend>();
=======
            BenchmarkRunner.Run<BitwiseOr>();
            BenchmarkRunner.Run<BitwiseAnd>();
            BenchmarkRunner.Run<BitwiseNot>();
            BenchmarkRunner.Run<BitwiseXor>();
>>>>>>> 3ea88b42

//              BenchmarkRunner.Run<PatriciaTree>();
//            
//            BenchmarkRunner.Run<HexPrefixFromBytes>();
//            BenchmarkRunner.Run<PatriciaTree>(); // potentially a bigger rewrite
        }
    }
}<|MERGE_RESOLUTION|>--- conflicted
+++ resolved
@@ -67,14 +67,11 @@
 //              BenchmarkRunner.Run<RlpEncodeLong>();
 //              BenchmarkRunner.Run<RlpDecodeLong>();
 //              BenchmarkRunner.Run<RlpDecodeInt>();
-<<<<<<< HEAD
               BenchmarkRunner.Run<SignExtend>();
-=======
             BenchmarkRunner.Run<BitwiseOr>();
             BenchmarkRunner.Run<BitwiseAnd>();
             BenchmarkRunner.Run<BitwiseNot>();
             BenchmarkRunner.Run<BitwiseXor>();
->>>>>>> 3ea88b42
 
 //              BenchmarkRunner.Run<PatriciaTree>();
 //            
