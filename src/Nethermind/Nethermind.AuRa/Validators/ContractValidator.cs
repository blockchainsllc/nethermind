--- conflicted
+++ resolved
@@ -56,12 +56,8 @@
         private readonly IBlockTree _blockTree;
         private readonly IReceiptStorage _receiptStorage;
         private Address[] _validators;
-<<<<<<< HEAD
-        private bool _isProducing;
+        private bool _validatorUsedForSealing;
         private readonly bool _finalizableTransitions;
-=======
-        private bool _validatorUsedForSealing;
->>>>>>> 6b8983b0
 
         protected Address ContractAddress { get; }
         protected IAbiEncoder AbiEncoder { get; }
@@ -114,11 +110,7 @@
             _blockFinalizationManager = finalizationManager;
             _validatorUsedForSealing = forSealing;
             
-<<<<<<< HEAD
-            if (_finalizableTransitions && !forProducing && _blockFinalizationManager != null)
-=======
-            if (!forSealing && _blockFinalizationManager != null)
->>>>>>> 6b8983b0
+            if (_finalizableTransitions && !forSealing && _blockFinalizationManager != null)
             {
                 _blockFinalizationManager.BlocksFinalized += OnBlocksFinalized;
             }
@@ -129,42 +121,30 @@
             var isProducingBlock = options.IsProducingBlock();
             var isProcessingBlock = !isProducingBlock;
             var isInitBlock = InitBlockNumber == block.Number;
-            var shouldLoadValidators = _validators == null || isProducingBlock;
-            
-<<<<<<< HEAD
-            if (_validators == null || isProducingBlock || !_finalizableTransitions)
-=======
+            var shouldLoadValidators = _validators == null || isProducingBlock || !_finalizableTransitions;
+            
             if (shouldLoadValidators)
->>>>>>> 6b8983b0
             {
                 Validators = LoadValidatorsFromContract(block.Header);
-                if (!_validatorUsedForSealing && isProcessingBlock)
+                if (!_validatorUsedForSealing && isProcessingBlock && _finalizableTransitions)
                 {
                     if (_logger.IsInfo)  _logger.Info($"{(isInitBlock ? "Initial" : "Current")} contract validators ({Validators.Length}): [{string.Join<Address>(", ", Validators)}].");
                 }
             }
-<<<<<<< HEAD
-
-            if (_finalizableTransitions)
-=======
             
             if (isInitBlock)
->>>>>>> 6b8983b0
-            {
-                if (InitBlockNumber == block.Number)
-                {
-                    InitiateChange(block, Validators.ToArray(), isProcessingBlock, true);
-                }
-                else if (isProcessingBlock)
+            {
+                InitiateChange(block, Validators.ToArray(), isProcessingBlock, true);
+            }
+            else
+            {
+                if (isProcessingBlock)
                 {
                     bool reorganisationHappened = block.Number <= _lastProcessedBlockNumber;
                     if (reorganisationHappened)
                     {
-                        var reorganisationToBlockBeforePendingValidatorsInitChange =
-                            block.Number <= CurrentPendingValidators?.BlockNumber;
-                        var pendingValidators = reorganisationToBlockBeforePendingValidatorsInitChange
-                            ? null
-                            : LoadPendingValidators();
+                        var reorganisationToBlockBeforePendingValidatorsInitChange = block.Number <= CurrentPendingValidators?.BlockNumber;
+                        var pendingValidators = reorganisationToBlockBeforePendingValidatorsInitChange ? null : LoadPendingValidators();
                         SetPendingValidators(pendingValidators);
                     }
                     else if (block.Number > _lastProcessedBlockNumber + 1) // blocks skipped, like fast sync
@@ -273,13 +253,7 @@
             {
                 throw new AuRaException("Failed to initialize validators list.");
             }
-<<<<<<< HEAD
-            
-            if(_logger.IsInfo && !_isProducing && _finalizableTransitions) _logger.Info($"Initial contract {validators.Length} validators: [{string.Join<Address>(", ", validators)}].");
-           
-=======
-
->>>>>>> 6b8983b0
+
             return validators;
         }
 
