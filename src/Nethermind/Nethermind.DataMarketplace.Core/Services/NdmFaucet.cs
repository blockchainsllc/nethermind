/*
 * Copyright (c) 2018 Demerzel Solutions Limited
 * This file is part of the Nethermind library.
 *
 * The Nethermind library is free software: you can redistribute it and/or modify
 * it under the terms of the GNU Lesser General Public License as published by
 * the Free Software Foundation, either version 3 of the License, or
 * (at your option) any later version.
 *
 * The Nethermind library is distributed in the hope that it will be useful,
 * but WITHOUT ANY WARRANTY; without even the implied warranty of
 * MERCHANTABILITY or FITNESS FOR A PARTICULAR PURPOSE. See the
 * GNU Lesser General Public License for more details.
 *
 * You should have received a copy of the GNU Lesser General Public License
 * along with the Nethermind. If not, see <http://www.gnu.org/licenses/>.
 */

using System;
using System.Collections.Concurrent;
using System.Threading.Tasks;
using Nethermind.Core;
using Nethermind.Core.Crypto;
using Nethermind.Core.Encoding;
using Nethermind.Core.Extensions;
using Nethermind.DataMarketplace.Core.Domain;
using Nethermind.DataMarketplace.Core.Repositories;
using Nethermind.Dirichlet.Numerics;
using Nethermind.Facade;
using Nethermind.Logging;

namespace Nethermind.DataMarketplace.Core.Services
{
    public class NdmFaucet : INdmFaucet
    {
        private readonly ConcurrentDictionary<string, bool> _pendingRequests = new ConcurrentDictionary<string, bool>();
        private readonly IBlockchainBridge _blockchainBridge;
        private readonly IEthRequestRepository _requestRepository;
        private readonly Address _faucetAddress;
        private readonly UInt256 _maxValue;
        private readonly bool _enabled;
        private readonly ITimestamp _timestamp;
        private readonly ILogger _logger;

        public NdmFaucet(IBlockchainBridge blockchainBridge, IEthRequestRepository requestRepository,
            Address faucetAddress, UInt256 maxValue, bool enabled, ITimestamp timestamp, ILogManager logManager)
        {
            _blockchainBridge = blockchainBridge;
            _requestRepository = requestRepository;
            _faucetAddress = faucetAddress;
            _maxValue = maxValue;
            _enabled = enabled;
            _timestamp = timestamp;
            _logger = logManager.GetClassLogger();
            if (_enabled && !(_faucetAddress is null))
            {
                if (_logger.IsInfo) _logger.Info($"NDM Faucet was enabled for this host, account: {faucetAddress}, ETH request max value: {maxValue} wei");
            }
        }

        public async Task<FaucetResponse> TryRequestEthAsync(string node, Address address, UInt256 value)
        {
            if (!_enabled)
            {
                if (_logger.IsInfo) _logger.Info("NDM Faucet is disabled");
                return FaucetResponse.FaucetDisabled;
            }
            
            if (_faucetAddress is null || _faucetAddress == Address.Zero)
            {
                if (_logger.IsWarn) _logger.Warn("NDM Faucet address is not set");
                return FaucetResponse.FaucetAddressNotSet;
            }

            if (string.IsNullOrWhiteSpace(node) || address is null || address == Address.Zero)
            {
                if (_logger.IsInfo) _logger.Info("Invalid NDM Faucet ETH request");
                return FaucetResponse.InvalidNodeAddress;
            }

            if (_faucetAddress == address)
            {
                if (_logger.IsInfo) _logger.Info("ETH request cannot be processed for the same address as faucet");
                return FaucetResponse.SameAddressAsFaucet;
            }
            
            if (value == 0)
            {
                if (_logger.IsInfo) _logger.Info("ETH request cannot be processed for the zero value");
                return FaucetResponse.ZeroValue;
            }
            
            if (value > _maxValue)
            {
                if (_logger.IsInfo) _logger.Info($"ETH request from: {node} has too big value: {value} wei > {_maxValue} wei");
                return FaucetResponse.TooBigValue;
            }

            if (_pendingRequests.TryGetValue(node, out _))
            {
                if (_logger.IsInfo) _logger.Info($"ETH request from: {node} is already being processed.");
                return FaucetResponse.RequestAlreadyProcessing;
            }

            if (_logger.IsInfo) _logger.Info($"Received ETH request from: {node}, address: {address}, value: {value} wei");
            var latestRequest = await _requestRepository.GetLatestAsync(node);
            var requestedAt = _timestamp.UtcNow;
            if (!(latestRequest is null) && latestRequest.RequestedAt.Date >= requestedAt.Date)
            {
                if (_logger.IsInfo) _logger.Info($"ETH request from: {node} was already processed today at: {latestRequest.RequestedAt}");
                return FaucetResponse.RequestAlreadyProcessedToday(FaucetRequestDetails.From(latestRequest));
            }

            if (!_pendingRequests.TryAdd(node, true))
            {
                if (_logger.IsWarn) _logger.Warn($"Couldn't start processing ETH request from: {node}");
                return FaucetResponse.RequestError;
            }
            
            if (_logger.IsInfo) _logger.Info($"Processing ETH request for: {node}, address: {address}, value: {value} wei");
            try
            {
                var faucetAccount = _blockchainBridge.GetAccount(_faucetAddress);
                var transaction = new Transaction
                {
                    Value = value,
                    GasLimit = 21000,
                    GasPrice = 20.GWei(),
                    To = address,
                    SenderAddress = _faucetAddress,
                    Nonce = faucetAccount?.Nonce ?? 0
                };
                _blockchainBridge.Sign(transaction);
                var transactionHash = _blockchainBridge.SendTransaction(transaction);
                if (latestRequest is null)
                {
                    var requestId = Keccak.Compute(Rlp.Encode(Rlp.Encode(node)));
                    latestRequest = new EthRequest(requestId, node, address, value, requestedAt, transactionHash);
                    await _requestRepository.AddAsync(latestRequest);
                }
                else
                {
                    latestRequest.UpdateRequestDate(requestedAt);
                    await _requestRepository.UpdateAsync(latestRequest);
                }

                if (_logger.IsInfo) _logger.Info($"ETH request was successfully processed for: {node}, address: {address}, value: {value} wei");
                return FaucetResponse.RequestCompleted(FaucetRequestDetails.From(latestRequest));
            }
            catch (Exception ex)
            {
<<<<<<< HEAD
                if (_logger.IsError) _logger.Error(e.Message, e);
                return FaucetResponse.ProcessingRequestError;
=======
                if (_logger.IsError) _logger.Error(ex.Message, ex);
                return false;
>>>>>>> 539383e7
            }
            finally
            {
                _pendingRequests.TryRemove(node, out _);
            }
        }
    }
}<|MERGE_RESOLUTION|>--- conflicted
+++ resolved
@@ -149,13 +149,8 @@
             }
             catch (Exception ex)
             {
-<<<<<<< HEAD
-                if (_logger.IsError) _logger.Error(e.Message, e);
+                if (_logger.IsError) _logger.Error(ex.Message, ex);
                 return FaucetResponse.ProcessingRequestError;
-=======
-                if (_logger.IsError) _logger.Error(ex.Message, ex);
-                return false;
->>>>>>> 539383e7
             }
             finally
             {
