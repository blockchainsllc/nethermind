--- conflicted
+++ resolved
@@ -103,16 +103,8 @@
                 Console.Title = initConfig.LogFileName;
                 Console.CancelKeyPress += ConsoleOnCancelKeyPress;
 
-<<<<<<< HEAD
                 EthereumJsonSerializer serializer = new EthereumJsonSerializer();
-                if (_logger.IsInfo)
-                {
-                    _logger.Info($"Nethermind config:\n{serializer.Serialize(initConfig, true)}\n");
-                }
-=======
-                var serializer = new EthereumJsonSerializer();
                 if (_logger.IsInfo) _logger.Info($"Nethermind config:\n{serializer.Serialize(initConfig, true)}\n");
->>>>>>> 77f608f6
 
                 _cancelKeySource = new TaskCompletionSource<object>();
 
