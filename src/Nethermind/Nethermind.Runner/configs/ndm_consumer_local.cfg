{
  "Init": {
    "EnableUnsecuredDevWallet": true,
    "KeepDevWalletInMemory": false,
    "WebSocketsEnabled": true,
    "StoreReceipts": true,
    "SynchronizationEnabled": true,
    "ProcessingEnabled": true,
    "IsMining": true,
    "ChainSpecPath": "chainspec/ndmtestnet0_local.json",
    "BaseDbPath": "nethermind_db/ndm_consumer/local",
    "StaticNodesPath": "Data/static-nodes-ndm-local.json",
    "LogFileName": "ndm_consumer_local.logs.txt"
  },
  "KeyStore": {
    "TestNodeKey": "120102030405060708090a0b0c0d0e0f000102030405060708090a0b0c0d0e0f"
  },
  "Network": {
    "DiscoveryPort": 30304,
    "P2PPort": 30304
  },
<<<<<<< HEAD
  {
    "ConfigModule": "NdmConfig",
    "ConfigItems": {
      "Enabled": true,
      "Id": "consumer",
      "InitializerName": "ndm",
      "StoreConfigInDatabase": true,
      "VerifyP2PSignature": false,
      "Persistence": "rocks",
      "FilesPath": "ndm/files",
      "FileMaxSize": 67108864,
      "ContractAddress": "0x82c839fa4a41e158f613ec8a1a84be3c816d370f",
      "ConsumerAddress": "0x2b5ad5c4795c026514f8317c7a215e218dccd6cf",
      "BlockConfirmations": 0,
      "FaucetEnabled": false,
      "FaucetAddress": "",
      "FaucetHost": "192.168.20.12",
      "FaucetWeiRequestMaxValue": 0,
      "FaucetEthDailyRequestsTotalValue": 0,
      "DatabasePath": "ndm"
    }
=======
  "JsonRpc": {
    "Enabled": true,
    "Host": "127.0.0.1",
    "Port": 8545    
>>>>>>> 32da1d57
  },
  "Ndm": {
    "Enabled": true,
    "Id": "consumer",
    "InitializerName": "ndm",
    "StoreConfigInDatabase": true,
    "VerifyP2PSignature": false,
    "Persistence": "rocks",
    "FilesPath": "ndm/files",
    "FileMaxSize": 67108864,
    "ContractAddress": "0x82c839fa4a41e158f613ec8a1a84be3c816d370f",
    "ConsumerAddress": "0x2b5ad5c4795c026514f8317c7a215e218dccd6cf",
    "BlockConfirmations": 0,
    "FaucetEnabled": false,
    "FaucetAddress": "",
    "FaucetHost": "192.168.20.12",
    "FaucetWeiRequestMaxValue": 0,
    "FaucetEthDailyRequestsTotalValue": 0,
    "ProxyEnabled": false,
    "JsonRpcUrlProxies": ""
  },
  "NdmMongo": {
    "ConnectionString": "mongodb://localhost:27017",
    "Database": "ndm",
    "LogQueries": false
  },
  "Grpc": {
    "Enabled": true,
    "Host": "localhost",
    "Port": 50000,
    "ProducerEnabled": false
  }
}<|MERGE_RESOLUTION|>--- conflicted
+++ resolved
@@ -19,34 +19,10 @@
     "DiscoveryPort": 30304,
     "P2PPort": 30304
   },
-<<<<<<< HEAD
-  {
-    "ConfigModule": "NdmConfig",
-    "ConfigItems": {
-      "Enabled": true,
-      "Id": "consumer",
-      "InitializerName": "ndm",
-      "StoreConfigInDatabase": true,
-      "VerifyP2PSignature": false,
-      "Persistence": "rocks",
-      "FilesPath": "ndm/files",
-      "FileMaxSize": 67108864,
-      "ContractAddress": "0x82c839fa4a41e158f613ec8a1a84be3c816d370f",
-      "ConsumerAddress": "0x2b5ad5c4795c026514f8317c7a215e218dccd6cf",
-      "BlockConfirmations": 0,
-      "FaucetEnabled": false,
-      "FaucetAddress": "",
-      "FaucetHost": "192.168.20.12",
-      "FaucetWeiRequestMaxValue": 0,
-      "FaucetEthDailyRequestsTotalValue": 0,
-      "DatabasePath": "ndm"
-    }
-=======
   "JsonRpc": {
     "Enabled": true,
     "Host": "127.0.0.1",
     "Port": 8545    
->>>>>>> 32da1d57
   },
   "Ndm": {
     "Enabled": true,
@@ -65,6 +41,7 @@
     "FaucetHost": "192.168.20.12",
     "FaucetWeiRequestMaxValue": 0,
     "FaucetEthDailyRequestsTotalValue": 0,
+    "DatabasePath": "ndm",
     "ProxyEnabled": false,
     "JsonRpcUrlProxies": ""
   },
