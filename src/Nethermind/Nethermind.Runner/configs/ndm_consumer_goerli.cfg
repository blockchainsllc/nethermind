--- conflicted
+++ resolved
@@ -12,33 +12,9 @@
     "StaticNodesPath": "Data/static-nodes-ndm-goerli.json",
     "LogFileName": "ndm_consumer_goerli.logs.txt"
   },
-<<<<<<< HEAD
-  {
-    "ConfigModule": "NdmConfig",
-    "ConfigItems": {
-      "Enabled": true,
-      "Id": "consumer",
-      "InitializerName": "ndm",
-      "StoreConfigInDatabase": true,
-      "VerifyP2PSignature": false,
-      "Persistence": "rocks",
-      "FilesPath": "ndm/files",
-      "FileMaxSize": 67108864,
-      "ContractAddress": "0x4A2633CfbEC5e7705747bA5dFB6268E08668a3e7",
-      "ConsumerAddress": "",
-      "BlockConfirmations": 6,
-      "FaucetEnabled": false,
-      "FaucetAddress": "",
-      "FaucetHost": "206.189.28.215",
-      "FaucetWeiRequestMaxValue": 0,
-      "FaucetEthDailyRequestsTotalValue": 0,
-      "DatabasePath": "ndm"
-    }
-=======
   "Network": {
     "DiscoveryPort": 30304,
     "P2PPort": 30304
->>>>>>> 32da1d57
   },
   "JsonRpc": {
     "Enabled": true,
@@ -62,6 +38,7 @@
     "FaucetHost": "206.189.28.215",
     "FaucetWeiRequestMaxValue": 0,
     "FaucetEthDailyRequestsTotalValue": 0,
+    "DatabasePath": "ndm",
     "ProxyEnabled": false,
     "JsonRpcUrlProxies": ""
   },
