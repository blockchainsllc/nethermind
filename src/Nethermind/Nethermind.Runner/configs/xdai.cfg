{
  "Init": {      
    "WebSocketsEnabled": false,
    "StoreReceipts" : true,
    "IsMining": false,
    "ChainSpecPath": "chainspec/xdai.json",
    "GenesisHash": "0x4f1dd23188aab3a76b463e4af801b52b1248ef073c648cbdc4c9333d3da79756",
    "BaseDbPath": "nethermind_db/xdai",
    "LogFileName": "xdai.logs.txt"
  },
  "Network": {
    "DiscoveryPort": 30303,
    "P2PPort": 30303
  },
  "JsonRpc": {
    "Enabled": false,
    "Host": "127.0.0.1",
<<<<<<< HEAD
    "Port": 8545,
    "WebSocketsPort": 8546
=======
    "Port": 8545    
>>>>>>> d1b4c64f
  },
  "Db": {
    "WriteBufferSize": 16000000,
    "WriteBufferNumber": 4,
    "BlockCacheSize": 128000000,
    "CacheIndexAndFilterBlocks": true,
    "BlockInfosDbCacheIndexAndFilterBlocks": false
  },
  "Sync": {
    "FastSync": true,
    "PivotNumber" : 8000000,
    "PivotHash" : "0xb27a82d1cd3cdbfd5cdb276bfb46bc4fd71776b47045081f83c732e78e3e1089",
    "PivotTotalDifficulty" : "2722258935367507707706996859000000000000000000",
    "FastBlocks" : true,
    "UseGethLimitsInFastBlocks" : false,
    "FastSyncCatchUpHeightDelta": 10000000000
  },
  "EthStats": {
    "Enabled": false,
    "Server": "ws://localhost:3000/api",
    "Name": "Nethermind xDai",
    "Secret": "secret",
    "Contact": "hello@nethermind.io"
  },
  "Metrics": {
    "NodeName": "xDai",
    "Enabled": false,
    "PushGatewayUrl": "http://localhost:9091/metrics",
    "IntervalSeconds": 5
  },
  "Aura":
  {
    "ForceSealing": true
  }  
}<|MERGE_RESOLUTION|>--- conflicted
+++ resolved
@@ -15,12 +15,8 @@
   "JsonRpc": {
     "Enabled": false,
     "Host": "127.0.0.1",
-<<<<<<< HEAD
     "Port": 8545,
     "WebSocketsPort": 8546
-=======
-    "Port": 8545    
->>>>>>> d1b4c64f
   },
   "Db": {
     "WriteBufferSize": 16000000,
