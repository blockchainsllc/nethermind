--- conflicted
+++ resolved
@@ -16,70 +16,11 @@
     "DiscoveryPort": 30303,
     "P2PPort": 30303
   },
-<<<<<<< HEAD
-  {
-    "ConfigModule": "KafkaConfig",
-    "ConfigItems": {
-      "Servers": "localhost:19092,localhost:29092,localhost:39092",
-      "SecurityProtocol": "SASL_Plaintext",
-      "SaslEnabled": true,
-      "SaslUsername": "nethermind",
-      "SaslPassword": "secret",
-      "SslKeyLocation": "certs/nethermind.pem",
-      "SchemaRegistryUrl": "http://localhost:8081",
-      "TopicBlocks": "Nethermind.Blocks",
-      "TopicReceipts": "Nethermind.Receipts",
-      "TopicTransactions": "Nethermind.Transactions",
-      "ProduceAvro": true,
-      "ProduceJson": true,
-      "ProduceUtf8Json": true
-    }
-  },
-  {
-    "ConfigModule": "GrpcConfig",
-    "ConfigItems": {
-      "Enabled": false,
-      "Host": "localhost",
-      "Port": 50000,
-      "ProducerEnabled": false
-    }
-  },
-  {
-    "ConfigModule": "NdmConfig",
-    "ConfigItems": {
-      "Enabled": false,
-      "Id": "consumer",
-      "InitializerName": "ndm",
-      "StoreConfigInDatabase": false,
-      "VerifyP2PSignature": false,
-      "Persistence": "rocks",
-      "FilesPath": "ndm/files",
-      "FileMaxSize": 67108864,
-      "ContractAddress": "",
-      "ConsumerAddress": "",
-      "BlockConfirmations": 0,
-      "FaucetEnabled": false,
-      "FaucetAddress": "",
-      "FaucetHost": "",
-      "FaucetWeiRequestMaxValue": 0,
-      "FaucetEthDailyRequestsTotalValue": 0,
-      "DatabasePath": "ndm"
-    }
-  },
-  {
-    "ConfigModule": "NdmMongoConfig",
-    "ConfigItems": {
-      "ConnectionString": "mongodb://localhost:27017",
-      "Database": "ndm",
-      "LogQueries": false
-    }
-=======
   "Hive": {
     "ChainFile": "chain.rlp",
     "GenesisFilePath": "genesis.json",
     "BlocksDir": "blocks",
     "KeysDir": "keys",
     "Bootnode": ""
->>>>>>> 32da1d57
   }
 }