--- conflicted
+++ resolved
@@ -5,11 +5,8 @@
 dotnet: 2.2
 git:
   depth: 1
-<<<<<<< HEAD
   submodules: false
-=======
   submodules_depth: 1
->>>>>>> 52ca366f
 before_script:
   - chmod -R +x scripts
 notifications:
